--- conflicted
+++ resolved
@@ -281,8 +281,6 @@
         assertTrue(ftInfo.getKeywords().contains(new Keyword("bar")));
         assertTrue(ftInfo.getKeywords().contains(new Keyword("baz")));
     }
-<<<<<<< HEAD
-=======
 
     public void testSetupMetadataResourceInfoException() throws Exception {
         FeatureTypeInfo ftInfo = createMock(FeatureTypeInfo.class);
@@ -303,5 +301,4 @@
         return new NameImpl(qname.getNamespaceURI(), qname.getLocalPart());
     }
 
->>>>>>> 53886adc
 }