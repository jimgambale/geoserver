--- conflicted
+++ resolved
@@ -1,16 +1,3 @@
-<<<<<<< HEAD
-GeoServer 2.2-RC2
--------------------
-
-This release was built on Aug 03, 2012. The changelog for this release can be found:
-
-  http://jira.codehaus.org/browse/GEOS/fixforversion/18611
-
-This release is based on:
-
-  GeoTools 8.0
-  GeoWebCache 1.3-RC4
-=======
 GeoServer 2.2-RC3
 -------------------
 
@@ -21,5 +8,4 @@
 This release is based on:
 
   GeoTools 8.1
-  GeoWebCache 1.3-RC5
->>>>>>> dd4c2caa
+  GeoWebCache 1.3-RC5