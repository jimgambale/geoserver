/* (c) 2013 Open Source Geospatial Foundation - all rights reserved
 * This code is licensed under the GPL 2.0 license, available at the root
 * application directory.
 */
package org.geoserver.importer.rest;

import com.vividsolutions.jts.geom.Coordinate;
import com.vividsolutions.jts.geom.Point;
import net.sf.json.JSONObject;
import org.apache.commons.io.FileUtils;
import org.geoserver.catalog.*;
import org.geoserver.importer.ImportContext;
import org.geoserver.importer.ImportTask;
import org.geoserver.importer.ImporterDataTest;
import org.geoserver.importer.ImporterTestSupport;
import org.geoserver.importer.SpatialFile;
import org.geoserver.importer.transform.AttributesToPointGeometryTransform;
import org.geoserver.importer.transform.TransformChain;
import org.geoserver.rest.RestBaseController;
import org.geoserver.security.impl.GeoServerUser;
import org.geotools.coverage.grid.io.GranuleSource;
import org.geotools.coverage.grid.io.StructuredGridCoverage2DReader;
import org.geotools.data.DataStore;
import org.geotools.data.DataUtilities;
import org.geotools.data.FeatureSource;
import org.geotools.data.Query;
import org.geotools.data.simple.SimpleFeatureCollection;
import org.geotools.data.simple.SimpleFeatureSource;
import org.geotools.feature.FeatureCollection;
import org.geotools.feature.FeatureIterator;
import org.geotools.filter.text.cql2.CQL;
import org.hamcrest.CoreMatchers;
import org.junit.Assume;
import org.junit.Before;
import org.junit.Test;
import org.opengis.feature.Feature;
import org.opengis.feature.simple.SimpleFeature;
import org.opengis.feature.simple.SimpleFeatureType;
import org.opengis.feature.type.FeatureType;
import org.opengis.feature.type.GeometryDescriptor;
import org.springframework.http.HttpStatus;
import org.springframework.mock.web.MockHttpServletResponse;
import org.springframework.security.authentication.AnonymousAuthenticationToken;
import org.springframework.security.core.Authentication;
import org.springframework.security.core.GrantedAuthority;
import org.springframework.security.core.context.SecurityContextHolder;

import java.io.File;
import java.io.FileOutputStream;
import java.io.IOException;
import java.util.ArrayList;
import java.util.Arrays;
import java.util.List;
import java.util.Properties;

import static org.hamcrest.CoreMatchers.is;
import static org.hamcrest.CoreMatchers.notNullValue;
import static org.junit.Assert.*;

import org.geoserver.importer.Importer;
import org.geoserver.platform.resource.Resources;


public class ImporterIntegrationTest extends ImporterTestSupport {

    @Override
    protected void setUpSpring(List<String> springContextLocations) {
        super.setUpSpring(springContextLocations);
        springContextLocations.add("classpath:TestContext.xml");
    }

    @Before
    public void createH2Store() throws Exception {
        // create the store for the indirect imports
        String wsName = getCatalog().getDefaultWorkspace().getName();
        createH2DataStore(wsName, "h2");
        // remove any callback set to check the request spring context
        RequestContextListener listener = applicationContext.getBean(RequestContextListener.class);
        listener.setCallBack(null);
    }

    @Test
    public void testDefaultTransformationsInit() throws Exception {
        File dir = unpack("csv/locations.zip");
        String wsName = getCatalog().getDefaultWorkspace().getName();

        File locations = new File(dir, "locations.csv");

        // @formatter:off 
        String contextDefinition = "{\n" + 
                "   \"import\": {\n" +
                "      \"targetWorkspace\": {\n" + 
                "         \"workspace\": {\n" + 
                "            \"name\": \"" + wsName + "\"\n" + 
                "         }\n" + 
                "      },\n" + 
                "      \"data\": {\n" + 
                "        \"type\": \"file\",\n" + 
                "        \"file\": \"" + jsonSafePath(locations) + "\"\n" + 
                "      },\n" + 
                "      targetStore: {\n" + 
                "        dataStore: {\n" + 
                "        name: \"h2\",\n" + 
                "        }\n" +
                "      },\n" +
                "      \"transforms\": [\n" +
                "        {\n" +
                "          \"type\": \"AttributesToPointGeometryTransform\",\n" +
                "          \"latField\": \"LAT\"," +
                "          \"lngField\": \"LON\"" +
                "        }\n" + "      ]" +
                "   }\n" + 
                "}";
        // @formatter:on 

        JSONObject json = (JSONObject) json(postAsServletResponse("/rest/imports",
                contextDefinition, "application/json"));
        // print(json);
        int importId = json.getJSONObject("import").getInt("id");

        checkLatLonTransformedImport(importId);
    }

    @Test
    public void testDefaultTransformationsUpload() throws Exception {
        File dir = unpack("csv/locations.zip");
        String wsName = getCatalog().getDefaultWorkspace().getName();

        File locations = new File(dir, "locations.csv");

        // @formatter:off 
        String contextDefinition = "{\n" + 
                "   \"import\": {\n" +
                "      \"targetWorkspace\": {\n" + 
                "         \"workspace\": {\n" + 
                "            \"name\": \"" + wsName + "\"\n" + 
                "         }\n" + 
                "      },\n" + 
                "      targetStore: {\n" + 
                "        dataStore: {\n" + 
                "        name: \"h2\",\n" + 
                "        }\n" +
                "      },\n" +
                "      \"transforms\": [\n" +
                "        {\n" +
                "          \"type\": \"AttributesToPointGeometryTransform\",\n" +
                "          \"latField\": \"LAT\"," +
                "          \"lngField\": \"LON\"" +
                "        }\n" + "      ]" +
                "   }\n" + 
                "}";
        // @formatter:on 

        JSONObject json = (JSONObject) json(postAsServletResponse("/rest/imports",
                contextDefinition, "application/json"));
        // print(json);
        int importId = json.getJSONObject("import").getInt("id");

        // upload the data
        String body = "--AaB03x\r\nContent-Disposition: form-data; name=filedata; filename=data.csv\r\n"
                + "Content-Type: text/plain\n"
                + "\r\n\r\n"
                + FileUtils.readFileToString(locations)
                + "\r\n\r\n--AaB03x--";

        post("/rest/imports/" + importId + "/tasks", body, "multipart/form-data; boundary=AaB03x");

        checkLatLonTransformedImport(importId);
    }

    private void checkLatLonTransformedImport(int importId) throws IOException {
        ImportContext context = importer.getContext(importId);
        assertEquals(1, context.getTasks().size());
        ImportTask task = context.getTasks().get(0);

        TransformChain transformChain = task.getTransform();
        assertThat(transformChain.getTransforms().get(0),
                CoreMatchers.instanceOf(AttributesToPointGeometryTransform.class));
        assertEquals(ImportTask.State.NO_CRS, task.getState());

        LayerInfo layer = task.getLayer();
        ResourceInfo resource = layer.getResource();
        resource.setSRS("EPSG:4326");

        importer.changed(task);
        assertEquals(ImportTask.State.READY, task.getState());

        context.updated();
        assertEquals(ImportContext.State.PENDING, context.getState());
        importer.run(context);

        assertEquals(ImportContext.State.COMPLETE, context.getState());
        FeatureTypeInfo fti = (FeatureTypeInfo) resource;
        SimpleFeatureType featureType = (SimpleFeatureType) fti.getFeatureType();
        GeometryDescriptor geometryDescriptor = featureType.getGeometryDescriptor();
        assertNotNull("Expecting geometry", geometryDescriptor);
        assertEquals("Invalid geometry name", "location", geometryDescriptor.getLocalName());
        assertEquals(3, featureType.getAttributeCount());
        FeatureSource<? extends FeatureType, ? extends Feature> featureSource = fti
                .getFeatureSource(null, null);
        FeatureCollection<? extends FeatureType, ? extends Feature> features = featureSource
                .getFeatures();
        assertEquals(9, features.size());
        FeatureIterator<? extends Feature> featureIterator = features.features();
        assertTrue("Expected features", featureIterator.hasNext());
        SimpleFeature feature = (SimpleFeature) featureIterator.next();
        assertNotNull(feature);
        assertEquals("Invalid city attribute", "Trento", feature.getAttribute("CITY"));
        assertEquals("Invalid number attribute", 140, feature.getAttribute("NUMBER"));
        Object geomAttribute = feature.getAttribute("location");
        assertNotNull("Expected geometry", geomAttribute);
        Point point = (Point) geomAttribute;
        Coordinate coordinate = point.getCoordinate();
        assertEquals("Invalid x coordinate", 11.12, coordinate.x, 0.1);
        assertEquals("Invalid y coordinate", 46.07, coordinate.y, 0.1);
        featureIterator.close();
    }

    @Test
    public void testDirectExecuteAsync() throws Exception {
        testDirectExecuteInternal(true);
    }

    @Test
    public void testDirectExecuteSync() throws Exception {
        testDirectExecuteInternal(false);
    }

    void testDirectExecuteInternal(boolean async) throws Exception {

        // set a callback to check that the request spring context is passed to the job thread
        RequestContextListener listener = applicationContext.getBean(RequestContextListener.class);
        SecurityContextHolder.getContext().setAuthentication(createAuthentication());
        
        final boolean[] invoked = {false};
        listener.setCallBack((request, user, resource) -> {
            Authentication auth = SecurityContextHolder.getContext().getAuthentication();
            assertThat(request, notNullValue());
            assertThat(resource, notNullValue());
            assertThat(auth, notNullValue());
            invoked[0] = true;
        });

        File gmlFile = file("gml/poi.gml2.gml");
        String wsName = getCatalog().getDefaultWorkspace().getName();

        // @formatter:off 
        String contextDefinition = "{\n" + 
                "   \"import\": {\n" +
                "      \"targetWorkspace\": {\n" + 
                "         \"workspace\": {\n" + 
                "            \"name\": \"" + wsName + "\"\n" + 
                "         }\n" + 
                "      },\n" + 
                "      \"data\": {\n" + 
                "        \"type\": \"file\",\n" + 
                "        \"file\": \"" + jsonSafePath(gmlFile) +  "\"\n" + 
                "      }," +
                "      targetStore: {\n" + 
                "        dataStore: {\n" + 
                "        name: \"h2\",\n" + 
                "        }\n" +
                "      }\n" +    
                "   }\n" + 
                "}";
        // @formatter:on 

        JSONObject json = (JSONObject) json(
                postAsServletResponse("/rest/imports?exec=true"
                + (async ? "&async=true" : ""), contextDefinition, "application/json"));
        // print(json);
        String state = null;
        int importId;
        if (async) {
            importId = json.getJSONObject("import").getInt("id");
            for (int i = 0; i < 60 * 2 * 2; i++) {
                json = (JSONObject) getAsJSON("/rest/imports/" + importId);
                // print(json);
                state = json.getJSONObject("import").getString("state");
                if ("INIT".equals(state) || "RUNNING".equals(state) || "PENDING".equals(state)) {
                    Thread.sleep(500);
                }
            }
        } else {
            state = json.getJSONObject("import").getString("state");
            importId = json.getJSONObject("import").getInt("id");
        }
        Thread.sleep(500);
        assertEquals("COMPLETE", state);
        assertThat(invoked[0], is(true));
        checkPoiImport();

        //Test delete
        MockHttpServletResponse resp = deleteAsServletResponse("/rest/imports/"+importId);
        assertEquals(204, resp.getStatus());
    }

    @Test
    public void testDirectExecutePhasedAsync() throws Exception {
        testDirectExecutePhasedInternal(true);
    }

    @Test
    public void testDirectExecutePhasedSync() throws Exception {
        testDirectExecutePhasedInternal(false);
    }

    void testDirectExecutePhasedInternal(boolean async) throws Exception {

        // set a callback to check that the request spring context is passed to the job thread
        RequestContextListener listener = applicationContext.getBean(RequestContextListener.class);
        SecurityContextHolder.getContext().setAuthentication(createAuthentication());

        final boolean[] invoked = {false};
        listener.setCallBack((request, user, resource) -> {
            Authentication auth = SecurityContextHolder.getContext().getAuthentication();
            assertThat(request, notNullValue());
            assertThat(resource, notNullValue());
            assertThat(auth, notNullValue());
            invoked[0] = true;
        });

        File gmlFile = file("gml/poi.gml2.gml");
        String wsName = getCatalog().getDefaultWorkspace().getName();

        // @formatter:off
        String contextDefinition = "{\n" +
                "   \"import\": {\n" +
                "      \"targetWorkspace\": {\n" +
                "         \"workspace\": {\n" +
                "            \"name\": \"" + wsName + "\"\n" +
                "         }\n" +
                "      },\n" +
                "      \"data\": {\n" +
                "        \"type\": \"file\",\n" +
                "        \"file\": \"" + jsonSafePath(gmlFile) +  "\"\n" +
                "      }," +
                "      targetStore: {\n" +
                "        dataStore: {\n" +
                "        name: \"h2\",\n" +
                "        }\n" +
                "      }\n" +
                "   }\n" +
                "}";
        // @formatter:on

        // initialize the import
        JSONObject json = (JSONObject) json(
                postAsServletResponse("/rest/imports"
                        + (async ? "?async=true" : ""), contextDefinition, "application/json"));
        // print(json);
        String state = null;
        int importId;
        importId = json.getJSONObject("import").getInt("id");

        // wait until PENDING:
        if (async) {
            for (int i = 0; i < 60 * 2 * 2; i++) {
                json = (JSONObject) getAsJSON("/rest/imports/" + importId);
                // print(json);
                state = json.getJSONObject("import").getString("state");
                if ("INIT".equals(state)) {
                    Thread.sleep(500);
                }
            }
        }

        assertThat(invoked[0], is(true));
        invoked[0] = false;

        // run the import
        postAsServletResponse("/rest/imports/"+importId + (async ? "?async=true" : ""), "", "application/json");

        if (async) {
            for (int i = 0; i < 60 * 2 * 2; i++) {
                json = (JSONObject) getAsJSON("/rest/imports/" + importId);
                // print(json);
                state = json.getJSONObject("import").getString("state");
                if ("INIT".equals(state) || "RUNNING".equals(state) || "PENDING".equals(state)) {
                    Thread.sleep(500);
                }
            }
        } else {
            json = (JSONObject) getAsJSON("/rest/imports/" + importId);
            state = json.getJSONObject("import").getString("state");
        }
        Thread.sleep(500);
        assertEquals("COMPLETE", state);
        assertThat(invoked[0], is(true));
        checkPoiImport();

        // test delete
        MockHttpServletResponse resp = deleteAsServletResponse("/rest/imports/"+importId);
        assertEquals(204, resp.getStatus());
    }

    protected Authentication createAuthentication() {
        GeoServerUser anonymous = GeoServerUser.createAnonymous();
        List<GrantedAuthority> roles = new ArrayList<GrantedAuthority>();
        roles.addAll(anonymous.getAuthorities());
        AnonymousAuthenticationToken auth = new AnonymousAuthenticationToken("geoserver", 
                anonymous.getUsername(),roles);
        return auth;
    }
    
    private String jsonSafePath(File gmlFile) throws IOException {
        return gmlFile.getCanonicalPath().replace('\\', '/');
    }

    private void checkPoiImport() throws Exception {
        FeatureTypeInfo fti = getCatalog().getResourceByName("poi", FeatureTypeInfo.class);
        assertNotNull(fti);
        SimpleFeatureType featureType = (SimpleFeatureType) fti.getFeatureType();
        GeometryDescriptor geometryDescriptor = featureType.getGeometryDescriptor();
        assertEquals("Expecting a point geometry", Point.class, geometryDescriptor.getType()
                .getBinding());
        assertEquals(4, featureType.getAttributeCount());

        // read the features, check they are in the right order
        SimpleFeatureSource fs = (SimpleFeatureSource) fti.getFeatureSource(null, null);
        SimpleFeatureCollection fc = fs.getFeatures(CQL.toFilter("NAME = 'museam'"));
        assertEquals(1, fc.size());
        SimpleFeature sf = DataUtilities.first(fc);
        Point p = (Point) sf.getDefaultGeometry();
        assertEquals(-74.0104611, p.getX(), 1e-6);
        assertEquals(40.70758763, p.getY(), 1e-6);
    }

    @Test
    public void testImportGranuleInEmptyMosaic() throws Exception {
        Catalog catalog = getCatalog();

        // prepare an empty mosaic
        File root = getTestData().getDataDirectoryRoot();
        String mosaicName = "emptyMosaic";
        File mosaicRoot = new File(root, mosaicName);
        ensureClean(mosaicRoot);
        File granulesRoot = new File(root, mosaicName + "_granules");
        ensureClean(granulesRoot);
        Properties props = new Properties();
        props.put("SPI", "org.geotools.data.h2.H2DataStoreFactory");
        props.put("database", "empty");
        try (FileOutputStream fos = new FileOutputStream(
                new File(mosaicRoot, "datastore.properties"))) {
            props.store(fos, null);
        }
        props.clear();
        props.put("CanBeEmpty", "true");
        try (FileOutputStream fos = new FileOutputStream(
                new File(mosaicRoot, "indexer.properties"))) {
            props.store(fos, null);
        }
        CatalogBuilder cb = new CatalogBuilder(catalog);
        WorkspaceInfo ws = catalog.getDefaultWorkspace();
        cb.setWorkspace(ws);

        CoverageStoreInfo store = cb.buildCoverageStore(mosaicName);
        store.setURL("./" + mosaicName);
        store.setType("ImageMosaic");
        catalog.save(store);

        // put a granule in the mosaic
        unpack("geotiff/EmissiveCampania.tif.bz2", granulesRoot);
        File granule = new File(granulesRoot, "EmissiveCampania.tif");

        store = catalog.getCoverageStoreByName(mosaicName);

        // @formatter:off 
        String contextDefinition = "{\n" + 
                "   \"import\": {\n" +
                "      \"data\": {\n" + 
                "        \"type\": \"file\",\n" + 
                "        \"file\": \"" + jsonSafePath(granule.getAbsoluteFile()) +  "\"\n" + 
                "      }," +
                "      targetStore: {\n" + 
                "        dataStore: {\n" + 
                "        name: \"" + store.getName() + "\",\n" + 
                "        }\n" +
                "      }\n" +    
                "   }\n" + 
                "}";
        // @formatter:on 

        // sync execution
        JSONObject json = (JSONObject) json(postAsServletResponse("/rest/imports?exec=true",
                contextDefinition, "application/json"));
        // print(json);
        String state = json.getJSONObject("import").getString("state");
        assertEquals("COMPLETE", state);

        // check the import produced a granule
        StructuredGridCoverage2DReader reader = (StructuredGridCoverage2DReader) store
                .getGridCoverageReader(null, null);
        GranuleSource granules = reader.getGranules(reader.getGridCoverageNames()[0], true);
        assertEquals(1, granules.getCount(Query.ALL));

        // check we now also have a layer
        LayerInfo layer = catalog.getLayerByName(mosaicName);
        assertNotNull(layer);
    }

    /**
     * Attribute computation integration test
     * @throws Exception
     */
    @Test
    public void testAttributeCompute() throws Exception {
        // create H2 store to act as a target
        DataStoreInfo h2Store = createH2DataStore(getCatalog().getDefaultWorkspace().getName(), "computeDB");

        // create context with default name
        File dir = unpack("shape/archsites_epsg_prj.zip");
        ImportContext context = importer.createContext(0l);
        context.setTargetStore(h2Store);
        importer.changed(context);
        importer.update(context, new SpatialFile(new File(dir, "archsites.shp")));

        // add a transformation to compute a new attribute
        String json = "{\n" +
                "  \"type\": \"AttributeComputeTransform\",\n" +
                "  \"field\": \"label\",\n" +
                "  \"fieldType\": \"java.lang.String\",\n" +
                "  \"cql\": \"'Test string'\"\n" +
                "}";

        MockHttpServletResponse resp = postAsServletResponse(
                RestBaseController.ROOT_PATH + "/imports/0/tasks/0/transforms", json, "application/json");
        assertEquals(HttpStatus.CREATED.value(), resp.getStatus());

        // run it
        context = importer.getContext(0);
        importer.run(context);

        // check created type, layer and database table
        DataStore store = (DataStore) h2Store.getDataStore(null);
        SimpleFeatureSource fs = store.getFeatureSource("archsites");
        assertNotNull(fs.getSchema().getType("label"));
        SimpleFeature first = DataUtilities.first(fs.getFeatures());
        assertEquals("Test string", first.getAttribute("label"));
    }

    private void ensureClean(File mosaicRoot) throws IOException {
        if (mosaicRoot.exists()) {
            FileUtils.deleteDirectory(mosaicRoot);
        }
        mosaicRoot.mkdirs();
    }
<<<<<<< HEAD
    
    @Test
    public void testUploadRootExternal() throws Exception {
        File dirFromEnv = null;
        try {
            // Let's now override the external folder through the Environment variable. This takes precedence on .properties
            System.setProperty(Importer.UPLOAD_ROOT_KEY, "env_uploads");
            assertNotNull(importer.getUploadRoot());

            // the target layer is not there
            assertNull(getCatalog().getLayerByName("archsites"));
    
            // create context with default name
            File dir = unpack("shape/archsites_epsg_prj.zip");
            ImportContext context = importer.createContext(0l);
            importer.changed(context);
            importer.update(context, new SpatialFile(new File(dir, "archsites.shp")));
    
            // run it
            context = importer.getContext(0);
            importer.run(context);
    
            // check the layer has been created
            assertNotNull(getCatalog().getLayerByName("archsites"));
    
            // verify the file has been placed under the uploaded root specified on Env vars
            dirFromEnv = Resources.directory(Resources.fromPath("env_uploads"));
            // ... and ensure it is the same as defined on the .properties file
            assertEquals(dirFromEnv, importer.getUploadRoot());
            
            // ... and that the "archsites_epsg_prj" data has been stored inside that folder
            for(String subFolder : dirFromEnv.list()) {
                File archsites = new File(subFolder, "archsites.shp");
                assertTrue(archsites.exists());
                break;
            }
        } finally {
            if (dirFromEnv != null && dirFromEnv.exists()) {
                FileUtils.deleteQuietly(dirFromEnv);
            }
            if (System.getProperty(Importer.UPLOAD_ROOT_KEY) != null) {
                System.clearProperty(Importer.UPLOAD_ROOT_KEY);
            }
        }
=======

    @Test
    public void testRunPostScript() throws Exception {
        // check if bash is there
        Assume.assumeTrue("Could not find sh in path, skipping", ImporterDataTest.checkShellAvailable());
        
        // the target layer is not there
        assertNull(getCatalog().getLayerByName("archsites"));

        // write out a simple shell script in the data dir and make it executable
        File scripts = getDataDirectory().findOrCreateDir("importer", "scripts");
        File script = new File(scripts, "test.sh");
        FileUtils.writeStringToFile(script, "touch test.properties\n");
        script.setExecutable(true, true);

        // create context with default name
        File dir = unpack("shape/archsites_epsg_prj.zip");
        ImportContext context = importer.createContext(0l);
        importer.changed(context);
        importer.update(context, new SpatialFile(new File(dir, "archsites.shp")));

        // add a transformation to run post script
        String json = "{\n" +
                "  \"type\": \"PostScriptTransform\",\n" +
                "  \"name\": \"test.sh\"\n" +
                "}";

        MockHttpServletResponse resp = postAsServletResponse(
                RestBaseController.ROOT_PATH + "/imports/0/tasks/0/transforms", json, "application/json");
        assertEquals(HttpStatus.CREATED.value(), resp.getStatus());

        // run it
        context = importer.getContext(0);
        importer.run(context);

        // check the layer has been created
        assertNotNull(getCatalog().getLayerByName("archsites"));

        // verify the script also run
        File testFile = new File(scripts, "test.properties");
        assertTrue(testFile.exists());
    }

    @Test
    public void testRunPostScriptWithOptions() throws Exception {
        // check if bash is there
        Assume.assumeTrue("Could not find sh in path, skipping", ImporterDataTest.checkShellAvailable());

        // the target layer is not there
        assertNull(getCatalog().getLayerByName("archsites"));

        // write out a simple shell script in the data dir and make it executable
        File scripts = getDataDirectory().findOrCreateDir("importer", "scripts");
        File script = new File(scripts, "test.sh");
        FileUtils.writeStringToFile(script, "touch $1\n");
        script.setExecutable(true, true);

        // create context with default name
        File dir = unpack("shape/archsites_epsg_prj.zip");
        ImportContext context = importer.createContext(0l);
        importer.changed(context);
        importer.update(context, new SpatialFile(new File(dir, "archsites.shp")));

        // add a transformation to run post script
        String json = "{\n" +
                "  \"type\": \"PostScriptTransform\",\n" +
                "  \"name\": \"test.sh\",\n" +
                "  \"options\": [\"test.abc\"]" +
                "}";

        MockHttpServletResponse resp = postAsServletResponse(
                RestBaseController.ROOT_PATH + "/imports/0/tasks/0/transforms", json, "application/json");
        assertEquals(HttpStatus.CREATED.value(), resp.getStatus());

        // run it
        context = importer.getContext(0);
        importer.run(context);

        // check the layer has been created
        assertNotNull(getCatalog().getLayerByName("archsites"));

        // verify the script also run
        File testFile = new File(scripts, "test.abc");
        assertTrue(testFile.exists());
>>>>>>> 647710ca
    }
}<|MERGE_RESOLUTION|>--- conflicted
+++ resolved
@@ -545,7 +545,6 @@
         }
         mosaicRoot.mkdirs();
     }
-<<<<<<< HEAD
     
     @Test
     public void testUploadRootExternal() throws Exception {
@@ -590,7 +589,7 @@
                 System.clearProperty(Importer.UPLOAD_ROOT_KEY);
             }
         }
-=======
+    }
 
     @Test
     public void testRunPostScript() throws Exception {
@@ -675,6 +674,5 @@
         // verify the script also run
         File testFile = new File(scripts, "test.abc");
         assertTrue(testFile.exists());
->>>>>>> 647710ca
     }
 }