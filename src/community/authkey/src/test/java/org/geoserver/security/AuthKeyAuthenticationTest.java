--- conflicted
+++ resolved
@@ -103,7 +103,6 @@
         public HTTPResponse post(URL url, InputStream in, String arg) throws IOException {
             return null;
         }
-<<<<<<< HEAD
     }
 
     @Override
@@ -115,11 +114,6 @@
         }
     }
     
-=======
-
-    }
-
->>>>>>> d0e375c6
     @Override
     protected void onSetUp(org.geoserver.data.test.SystemTestData testData) throws Exception {
         super.onSetUp(testData);
@@ -346,11 +340,7 @@
         getProxy().doFilter(request, response, chain);
         assertFalse(response.getStatus() == MockHttpServletResponse.SC_MOVED_TEMPORARILY);
 
-<<<<<<< HEAD
         Authentication auth = getSecurityManager().getAuthenticationCache().get(filterName, authKey);
-=======
-        Authentication auth = (Authentication) getCache().get(filterName, authKey);
->>>>>>> d0e375c6
         assertNotNull(auth);
         assertNull(request.getSession(false));
         checkForAuthenticatedRole(auth);
@@ -370,11 +360,7 @@
 
         assertNull(SecurityContextHolder.getContext().getAuthentication());
 
-<<<<<<< HEAD
         getSecurityManager().getAuthenticationCache().removeAll();
-=======
-        getCache().removeAll();
->>>>>>> d0e375c6
 
         // check disabled user
         username = testUserName;
@@ -461,15 +447,6 @@
         assertNotNull(user);
         assertEquals(user.getUsername(), "user1");
 
-<<<<<<< HEAD
-        boolean error = false;
-        try {
-            user = propMapper.getUser("wrongkey");
-        } catch (UsernameNotFoundException e) {
-            error = true;
-        }
-        assertTrue(error);
-=======
         user = propMapper.getUser("wrongkey");
         assertNull(user);
     }
@@ -512,7 +489,6 @@
         assertEquals(2, webServiceAuthKeyBodyResponseUGS.getUserGroups().size());
         assertEquals(webServiceAuthKeyBodyResponseUGS.getUserGroups(), 
                 webServiceAuthKeyBodyResponseUGS.getGroupsForUser(user));
->>>>>>> d0e375c6
     }
     
     @Test
